# Peer-to-Peer
<<<<<<< HEAD
The `bitcore-p2p` module provides peer-to-peer networking capabilites for [Bitcore](https://github.com/bitpay/bitcore), and includes [Peer](peer.md) and [Pool](pool.md) classes. A [Message](messages.md) class is also exposed, in addition to [several types of messages](messages.md). Pool will maintain connection to several peers, Peers represents a node in the bitcoin network, and Message represents data sent to and from a Peer. For detailed technical information about the bitcoin protocol, please visit the [Protocol Specification](https://en.bitcoin.it/wiki/Protocol_specification) on the Bitcoin Wiki.

## Installation
Peer-to-peer is implemented as a seperate module.
=======

## Description

The `bitcore-p2p` module provides peer-to-peer networking capabilities for [Bitcore](https://github.com/bitpay/bitcore), and includes [Peer](peer.md) and [Pool](pool.md) classes. A [Message](messages.md) class is also exposed, in addition to [several types of messages](messages.md). Pool will maintain connection to several peers, Peers represents a node in the bitcoin network, and Message represents data sent to and from a Peer. For detailed technical information about the bitcoin protocol, please visit the [Protocol Specification](https://en.bitcoin.it/wiki/Protocol_specification) on the Bitcoin Wiki.

## Installation

Peer-to-peer is implemented as a separate module.
>>>>>>> d2eeb5e0

For node projects:

```bash
npm install bitcore-p2p --save
```

## Quick Start

```javascript
var Peer = require('bitcore-p2p').Peer;
var peer = new Peer({host: '5.9.85.34'});

// handle events
peer.on('inv', function(message) {
  // message.inventory[]
});

peer.connect();
```<|MERGE_RESOLUTION|>--- conflicted
+++ resolved
@@ -1,19 +1,8 @@
 # Peer-to-Peer
-<<<<<<< HEAD
-The `bitcore-p2p` module provides peer-to-peer networking capabilites for [Bitcore](https://github.com/bitpay/bitcore), and includes [Peer](peer.md) and [Pool](pool.md) classes. A [Message](messages.md) class is also exposed, in addition to [several types of messages](messages.md). Pool will maintain connection to several peers, Peers represents a node in the bitcoin network, and Message represents data sent to and from a Peer. For detailed technical information about the bitcoin protocol, please visit the [Protocol Specification](https://en.bitcoin.it/wiki/Protocol_specification) on the Bitcoin Wiki.
-
-## Installation
-Peer-to-peer is implemented as a seperate module.
-=======
-
-## Description
-
 The `bitcore-p2p` module provides peer-to-peer networking capabilities for [Bitcore](https://github.com/bitpay/bitcore), and includes [Peer](peer.md) and [Pool](pool.md) classes. A [Message](messages.md) class is also exposed, in addition to [several types of messages](messages.md). Pool will maintain connection to several peers, Peers represents a node in the bitcoin network, and Message represents data sent to and from a Peer. For detailed technical information about the bitcoin protocol, please visit the [Protocol Specification](https://en.bitcoin.it/wiki/Protocol_specification) on the Bitcoin Wiki.
 
 ## Installation
-
 Peer-to-peer is implemented as a separate module.
->>>>>>> d2eeb5e0
 
 For node projects:
 
